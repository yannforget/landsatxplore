--- conflicted
+++ resolved
@@ -22,11 +22,6 @@
 | Landsat 8 Collection 2 Level 2 | `landsat_ot_c2_l2` |
 | Landsat 9 Collection 2 Level 1 | `landsat_ot_c2_l1` |
 | Landsat 9 Collection 2 Level 2 | `landsat_ot_c2_l2` |
-<<<<<<< HEAD
-| Sentinel 2A | `sentinel_2a` |
-
-=======
->>>>>>> 8f5db15b
 
 # Quick start
 
